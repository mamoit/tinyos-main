/*
 * Copyright (c) 2005 Arch Rock Corporation 
 * All rights reserved. 
 * Redistribution and use in source and binary forms, with or without
 * modification, are permitted provided that the following conditions are
 * met:
 *	Redistributions of source code must retain the above copyright
 * notice, this list of conditions and the following disclaimer.
 *	Redistributions in binary form must reproduce the above copyright
 * notice, this list of conditions and the following disclaimer in the
 * documentation and/or other materials provided with the distribution.
 *  
 *   Neither the name of the Arch Rock Corporation nor the names of its
 * contributors may be used to endorse or promote products derived from
 * this software without specific prior written permission.
 *
 * THIS SOFTWARE IS PROVIDED BY THE COPYRIGHT HOLDERS AND CONTRIBUTORS
 * ``AS IS'' AND ANY EXPRESS OR IMPLIED WARRANTIES, INCLUDING, BUT NOT
 * LIMITED TO, THE IMPLIED WARRANTIES OF MERCHANTABILITY AND FITNESS FOR
 * A PARTICULAR PURPOSE ARE DISCLAIMED.  IN NO EVENT SHALL THE ARCHED
 * ROCK OR ITS CONTRIBUTORS BE LIABLE FOR ANY DIRECT, INDIRECT,
 * INCIDENTAL, SPECIAL, EXEMPLARY, OR CONSEQUENTIAL DAMAGES (INCLUDING,
 * BUT NOT LIMITED TO, PROCUREMENT OF SUBSTITUTE GOODS OR SERVICES; LOSS
 * OF USE, DATA, OR PROFITS; OR BUSINESS INTERRUPTION) HOWEVER CAUSED AND
 * ON ANY THEORY OF LIABILITY, WHETHER IN CONTRACT, STRICT LIABILITY, OR
 * TORT (INCLUDING NEGLIGENCE OR OTHERWISE) ARISING IN ANY WAY OUT OF THE
 * USE OF THIS SOFTWARE, EVEN IF ADVISED OF THE POSSIBILITY OF SUCH
 * DAMAGE.
 */
/**
 *
 *
 * @author Kaisen Lin
 * @author Phil Buonadonna
 */

#include "DMA.h"

module HalPXA27xDMAChannelM {
  provides interface HalPXA27xDMAChannel[uint8_t chnl];

  uses interface HplPXA27xDMACntl;
  uses interface HplPXA27xDMAChnl[uint8_t chnl];
  
  uses interface Leds;
}

implementation {
	uint8_t requestedChannel;
  task void reqCompleteTask() {
    signal HalPXA27xDMAChannel.requestChannelDone[requestedChannel]();
  }
  
  command error_t HalPXA27xDMAChannel.requestChannel[uint8_t chnl](DMAPeripheralID_t peripheralID, DMAPriority_t priority, bool permanent) {
    // priority is decided based on which channel you pick (PXADEV 5-4)
    // permanent? nothing lasts forever my friend

    uint32_t valDRCMR, valDCSR;
    valDRCMR = call HplPXA27xDMACntl.getDRCMR(peripheralID) | DRCMR_MAPVLD;
    valDRCMR = valDRCMR & ~DRCMR_CHLNUM(0x1F);
    valDRCMR |= DRCMR_CHLNUM(chnl);
    call HplPXA27xDMACntl.setDRCMR(peripheralID, valDRCMR);
    requestedChannel = chnl;
    
    valDCSR = call HplPXA27xDMAChnl.getDCSR[chnl]();
    valDCSR &= ~(DCSR_RUN);
    call HplPXA27xDMAChnl.setDCSR[chnl](valDCSR | DCSR_NODESCFETCH);
    
    post reqCompleteTask();
    return SUCCESS;
  }

  command error_t HalPXA27xDMAChannel.returnChannel[uint8_t chnl](DMAPeripheralID_t peripheralID) {
    // modified interface to require peripheralID, this isn't virtualized
    uint32_t valDRCMR;
    valDRCMR = call HplPXA27xDMACntl.getDRCMR(peripheralID) & ~DRCMR_MAPVLD;
    call HplPXA27xDMACntl.setDRCMR(peripheralID, valDRCMR);
    return SUCCESS;
  }
  
  command error_t HalPXA27xDMAChannel.setSourceAddr[uint8_t chnl](uint32_t val) {
    call HplPXA27xDMAChnl.setDSADR[chnl](val);
    return SUCCESS;
  }

  command error_t HalPXA27xDMAChannel.setTargetAddr[uint8_t chnl](uint32_t val) {
    call HplPXA27xDMAChnl.setDTADR[chnl](val);
    return SUCCESS;
  }

  command error_t HalPXA27xDMAChannel.enableSourceAddrIncrement[uint8_t chnl](bool enable) {
    uint32_t valDCMD;
    valDCMD = call HplPXA27xDMAChnl.getDCMD[chnl]();
    
    valDCMD = (enable) ? (valDCMD | DCMD_INCSRCADDR) : (valDCMD & ~DCMD_INCSRCADDR);

    call HplPXA27xDMAChnl.setDCMD[chnl](valDCMD);
    return SUCCESS;
  }

  command error_t HalPXA27xDMAChannel.enableTargetAddrIncrement[uint8_t chnl](bool enable) {
    uint32_t valDCMD;
    valDCMD = call HplPXA27xDMAChnl.getDCMD[chnl]();
    
    valDCMD = (enable) ? (valDCMD | DCMD_INCTRGADDR) : (valDCMD & ~DCMD_INCTRGADDR);

    call HplPXA27xDMAChnl.setDCMD[chnl](valDCMD);
    return SUCCESS; 
  }

  command error_t HalPXA27xDMAChannel.enableSourceFlowControl[uint8_t chnl](bool enable) {
    uint32_t valDCMD;
    valDCMD = call HplPXA27xDMAChnl.getDCMD[chnl]();
    
    valDCMD = (enable) ? (valDCMD | DCMD_FLOWSRC) : (valDCMD & ~DCMD_FLOWSRC);

    call HplPXA27xDMAChnl.setDCMD[chnl](valDCMD);
    return SUCCESS; 
  }

  command error_t HalPXA27xDMAChannel.enableTargetFlowControl[uint8_t chnl](bool enable) {
    uint32_t valDCMD;
    valDCMD = call HplPXA27xDMAChnl.getDCMD[chnl]();
    
    valDCMD = (enable) ? (valDCMD | DCMD_FLOWTRG) : (valDCMD & ~DCMD_FLOWTRG);

    call HplPXA27xDMAChnl.setDCMD[chnl](valDCMD);
    return SUCCESS; 
  }

  command error_t HalPXA27xDMAChannel.setMaxBurstSize[uint8_t chnl](DMAMaxBurstSize_t size) {
    uint32_t valDCMD;
    valDCMD = call HplPXA27xDMAChnl.getDCMD[chnl]();
    valDCMD &= ~DCMD_BURST32; // zero the bits first

    switch(size) {
    case DMA_BURST_SIZE_8BYTES:
      valDCMD |= DCMD_BURST8;
      break;
    case DMA_BURST_SIZE_16BYTES:
      valDCMD |= DCMD_BURST16;
      break;
    case DMA_BURST_SIZE_32BYTES:
      valDCMD |= DCMD_BURST32;
      break;
    default:
      return FAIL;
    }
    
    call HplPXA27xDMAChnl.setDCMD[chnl](valDCMD);
    return SUCCESS; 
  }

  command error_t HalPXA27xDMAChannel.setTransferLength[uint8_t chnl](uint16_t length) {
    uint32_t valDCMD;
    valDCMD = call HplPXA27xDMAChnl.getDCMD[chnl]();
    
    if(length > DCMD_MAXLEN)
      return FAIL;

    valDCMD &= ~DCMD_MAXLEN; // zero the bits first
    valDCMD |= DCMD_LEN(length);
    
    call HplPXA27xDMAChnl.setDCMD[chnl](valDCMD);
    return SUCCESS;
  }

  command error_t HalPXA27xDMAChannel.setTransferWidth[uint8_t chnl](DMATransferWidth_t width) {
    uint32_t valDCMD;
    valDCMD = call HplPXA27xDMAChnl.getDCMD[chnl]();
    valDCMD &= ~DCMD_WIDTH4; // zero the bits first

    switch(width) {
    case DMA_WIDTH_1BYTE:
      valDCMD |= DCMD_WIDTH1;
      break;
    case DMA_WIDTH_2BYTES:
      valDCMD |= DCMD_WIDTH2;
      break;
    case DMA_WIDTH_4BYTES:
      valDCMD |= DCMD_WIDTH4;
      break;
    default:
      return FAIL;
    }
    
    call HplPXA27xDMAChnl.setDCMD[chnl](valDCMD);
    return SUCCESS;     
  }

  command error_t HalPXA27xDMAChannel.run[uint8_t chnl](bool InterruptEn) {
    uint32_t valDCSR;
    uint32_t valDCMD;
<<<<<<< HEAD
    
    valDCSR = call HplPXA27xDMAChnl.getDCSR[chnl]();
    valDCMD = call HplPXA27xDMAChnl.getDCMD[chnl]();
			
    valDCMD = (InterruptEn) ? valDCMD | DCMD_ENDIRQEN : valDCMD & ~DCMD_ENDIRQEN ; //was valDCSR & ~DCMD_ENDIRQEN
    
    call HplPXA27xDMAChnl.setDCMD[chnl](valDCMD);
    call HplPXA27xDMAChnl.setDCSR[chnl](valDCSR | DCSR_RUN | DCSR_NODESCFETCH);
=======
    
    //atomic as in TOS1 & CIF code
    atomic {
    	valDCSR = call HplPXA27xDMAChnl.getDCSR[chnl]();
    	valDCMD = call HplPXA27xDMAChnl.getDCMD[chnl]();
    	/*
    	// DALGN setting from TOS1 code
			if ((valDCMD >> 14) & 0x3)
			{
				call HplPXA27xDMAChnl.setDALGNbit[chnl](TRUE);
			}
			else
			{
				call HplPXA27xDMAChnl.setDALGNbit[chnl](FALSE);
			}
			*/
			
			call HplPXA27xDMAChnl.setDALGNbit[chnl](TRUE);  // test force
			
			valDCMD = valDCMD & ~DCMD_STARTIRQEN;
			valDCSR = valDCSR & ~(DCSR_STOPIRQEN);// | DCSR_EORIRQEN);
			
    	valDCMD = (InterruptEn) ? valDCMD | DCMD_ENDIRQEN : valDCMD & ~DCMD_ENDIRQEN ; //was valDCSR & ~DCMD_ENDIRQEN
    }
    	call HplPXA27xDMAChnl.setDCMD[chnl](valDCMD);
    	call HplPXA27xDMAChnl.setDCSR[chnl](valDCSR | DCSR_RUN | DCSR_NODESCFETCH | DCSR_EORIRQEN);
>>>>>>> d431ff1a
    
    return SUCCESS;
  }

  command error_t HalPXA27xDMAChannel.stop[uint8_t chnl]() {
    uint32_t valDCSR;
    valDCSR = call HplPXA27xDMAChnl.getDCSR[chnl]();
    
    call HplPXA27xDMAChnl.setDCSR[chnl](valDCSR & ~DCSR_RUN);
    return SUCCESS;
  }

  async event void HplPXA27xDMAChnl.interruptDMA[uint8_t chnl]() {
<<<<<<< HEAD
    uint32_t status = call HplPXA27xDMAChnl.getDCSR[chnl]();
    call HplPXA27xDMAChnl.setDCSR[chnl](status | DCSR_ENDINTR);
    
=======
    // might want to clear interrupt first
    // ...
		uint32_t status = call HplPXA27xDMAChnl.getDCSR[chnl]();
    call HplPXA27xDMAChnl.setDCSR[chnl](status | DCSR_EORINT | DCSR_ENDINTR | DCSR_STARTINTR | DCSR_BUSERRINTR);
>>>>>>> d431ff1a
    signal HalPXA27xDMAChannel.Interrupt[chnl]();
  }

  default async event void HalPXA27xDMAChannel.Interrupt[uint8_t chnl]() { }
  default event error_t HalPXA27xDMAChannel.requestChannelDone[uint8_t chnl]() { return FAIL; }
}<|MERGE_RESOLUTION|>--- conflicted
+++ resolved
@@ -191,8 +191,7 @@
   command error_t HalPXA27xDMAChannel.run[uint8_t chnl](bool InterruptEn) {
     uint32_t valDCSR;
     uint32_t valDCMD;
-<<<<<<< HEAD
-    
+ 
     valDCSR = call HplPXA27xDMAChnl.getDCSR[chnl]();
     valDCMD = call HplPXA27xDMAChnl.getDCMD[chnl]();
 			
@@ -200,34 +199,6 @@
     
     call HplPXA27xDMAChnl.setDCMD[chnl](valDCMD);
     call HplPXA27xDMAChnl.setDCSR[chnl](valDCSR | DCSR_RUN | DCSR_NODESCFETCH);
-=======
-    
-    //atomic as in TOS1 & CIF code
-    atomic {
-    	valDCSR = call HplPXA27xDMAChnl.getDCSR[chnl]();
-    	valDCMD = call HplPXA27xDMAChnl.getDCMD[chnl]();
-    	/*
-    	// DALGN setting from TOS1 code
-			if ((valDCMD >> 14) & 0x3)
-			{
-				call HplPXA27xDMAChnl.setDALGNbit[chnl](TRUE);
-			}
-			else
-			{
-				call HplPXA27xDMAChnl.setDALGNbit[chnl](FALSE);
-			}
-			*/
-			
-			call HplPXA27xDMAChnl.setDALGNbit[chnl](TRUE);  // test force
-			
-			valDCMD = valDCMD & ~DCMD_STARTIRQEN;
-			valDCSR = valDCSR & ~(DCSR_STOPIRQEN);// | DCSR_EORIRQEN);
-			
-    	valDCMD = (InterruptEn) ? valDCMD | DCMD_ENDIRQEN : valDCMD & ~DCMD_ENDIRQEN ; //was valDCSR & ~DCMD_ENDIRQEN
-    }
-    	call HplPXA27xDMAChnl.setDCMD[chnl](valDCMD);
-    	call HplPXA27xDMAChnl.setDCSR[chnl](valDCSR | DCSR_RUN | DCSR_NODESCFETCH | DCSR_EORIRQEN);
->>>>>>> d431ff1a
     
     return SUCCESS;
   }
@@ -241,17 +212,9 @@
   }
 
   async event void HplPXA27xDMAChnl.interruptDMA[uint8_t chnl]() {
-<<<<<<< HEAD
-    uint32_t status = call HplPXA27xDMAChnl.getDCSR[chnl]();
-    call HplPXA27xDMAChnl.setDCSR[chnl](status | DCSR_ENDINTR);
-    
-=======
-    // might want to clear interrupt first
+	// might want to clear interrupt first
     // ...
-		uint32_t status = call HplPXA27xDMAChnl.getDCSR[chnl]();
-    call HplPXA27xDMAChnl.setDCSR[chnl](status | DCSR_EORINT | DCSR_ENDINTR | DCSR_STARTINTR | DCSR_BUSERRINTR);
->>>>>>> d431ff1a
-    signal HalPXA27xDMAChannel.Interrupt[chnl]();
+	signal HalPXA27xDMAChannel.Interrupt[chnl]();
   }
 
   default async event void HalPXA27xDMAChannel.Interrupt[uint8_t chnl]() { }
